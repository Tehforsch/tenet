--- conflicted
+++ resolved
@@ -274,13 +274,8 @@
                 .collect();
             let cell = Cell {
                 neighbours,
-<<<<<<< HEAD
-                size: self.cell_size,
-                volume: self.cell_size.powi::<{ NUM_DIMENSIONS as i32 }>(),
-=======
                 size: self.cell_size(),
                 volume: self.volume(),
->>>>>>> 73ca0de2
             };
             self.cells.insert(integer_pos, cell);
         }
