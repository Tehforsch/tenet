use bevy::prelude::Component;

use crate::communication::Rank;
use crate::particle::ParticleId;
use crate::units::Length;
use crate::units::VecDimensionless;
use crate::units::Volume;

#[cfg(feature = "2d")]
pub type FaceArea = crate::units::Length;

#[cfg(not(feature = "2d"))]
pub type FaceArea = crate::units::Area;

#[derive(Clone, Debug)]
pub enum Neighbour {
    Local(ParticleId),
    Remote(RemoteNeighbour),
    Boundary,
}

impl Neighbour {
    pub fn is_boundary(&self) -> bool {
        match self {
            Self::Boundary => true,
            Self::Local(_) => false,
            Self::Remote(_) => false,
        }
    }

    pub fn unwrap_id(&self) -> ParticleId {
        match self {
            Self::Local(particle_id) => *particle_id,
            Self::Remote(neighbour) => neighbour.id,
            _ => panic!("Unwrap id called on boundary neighbour"),
        }
    }
}

#[derive(Clone, Debug)]
pub struct RemoteNeighbour {
    pub id: ParticleId,
    pub rank: Rank,
}

#[derive(Component, Clone)]
pub struct Cell {
    pub neighbours: Vec<(Face, Neighbour)>,
    pub size: Length,
    pub volume: Volume,
}

impl Cell {
    pub fn iter_faces(&self) -> impl Iterator<Item = &Face> + '_ {
        self.neighbours.iter().map(|(face, _)| face)
    }

<<<<<<< HEAD
=======
    pub fn volume(&self) -> Volume {
        self.volume
    }

>>>>>>> 73ca0de2
    pub fn iter_downwind_faces<'a>(
        &'a self,
        direction: &'a VecDimensionless,
    ) -> impl Iterator<Item = &Face> + 'a {
        self.neighbours
            .iter()
            .map(|(face, _)| face)
            .filter(|face| face.points_downwind(direction))
    }
}

#[derive(Clone, Debug)]
pub struct Face {
    pub area: FaceArea,
    pub normal: VecDimensionless,
}

impl Face {
    pub fn points_upwind(&self, dir: &VecDimensionless) -> bool {
        self.normal.dot(*dir).is_negative()
    }

    pub fn points_downwind(&self, dir: &VecDimensionless) -> bool {
        self.normal.dot(*dir).is_positive()
    }
}<|MERGE_RESOLUTION|>--- conflicted
+++ resolved
@@ -55,13 +55,10 @@
         self.neighbours.iter().map(|(face, _)| face)
     }
 
-<<<<<<< HEAD
-=======
     pub fn volume(&self) -> Volume {
         self.volume
     }
 
->>>>>>> 73ca0de2
     pub fn iter_downwind_faces<'a>(
         &'a self,
         direction: &'a VecDimensionless,
